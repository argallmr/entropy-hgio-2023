import numpy as np
import xarray as xr
from scipy import constants as c
from pathlib import Path
from matplotlib import pyplot as plt, dates as mdates, cm, ticker
from mpl_toolkits.axes_grid1 import make_axes_locatable
from mpl_toolkits.axes_grid1.inset_locator import inset_axes

# Create label locator
locator = mdates.AutoDateLocator()
formatter = mdates.ConciseDateFormatter(locator)

from pymms.data import fpi
from pymms import config
data_root = Path(config['data_root'])

import os
os.chdir('/Users/argall/Documents/Python/projects/entropy-hgio-2023/')
import database, physics, tools

# For now, take the plotting tools from pymms
#   - Tools are not in the `pip install pymms` library
#   - Change directories so they are discoverable
os.chdir('/Users/argall/Documents/Python/pymms/examples/')
# os.chdir(r"D:\uni UNH\mms\pymms\examples\\")
# os.chdir('/Users/krmhanieh/Documents/GitHub/pymms/examples')
import util

eV2K = c.value('electron volt-kelvin relationship')

def format_axes(ax, xaxis='on', yaxis='on', time=True):
    '''
    Format the abcissa and ordinate axes

    Parameters
    ----------
    ax : `matplotlib.pyplot.Axes`
        Axes to be formatted
    time : bool
        If true, format the x-axis with dates
    xaxis, yaxis : str
        Indicate how the axes should be formatted. Options are:
        ('on', 'time', 'off'). If 'time', the ConciseDateFormatter is applied
        If 'off', the axis label and ticklabels are suppressed. If 'on', the
        default settings are used
    '''
    
    # All x-axes should be formatted with time
    if time:
        ax.xaxis.set_major_locator(locator)
        ax.xaxis.set_major_formatter(formatter)
        ax.xaxis.set_minor_locator(ticker.AutoMinorLocator())
        for tick in ax.get_xticklabels():
            tick.set_rotation(45)
    else:
        ax.xaxis.set_minor_locator(ticker.AutoMinorLocator())
    
    if xaxis == 'off':
        ax.set_xticklabels([])
        ax.set_xlabel('')
    
    if ax.get_yscale() == 'log':
        locmaj = ticker.LogLocator(base=10.0)
        ax.yaxis.set_major_locator(locmaj)
        
        locmin = ticker.LogLocator(base=10.0, subs=(0.3, 0.6, 0.9)) 
        ax.yaxis.set_minor_locator(locmin)
        ax.yaxis.set_minor_formatter(ticker.NullFormatter())
    else:
        ax.yaxis.set_minor_locator(ticker.AutoMinorLocator())
    
    if yaxis == 'off':
        ax.set_yticklabels([])
        ax.set_ylabel('')


def add_legend(ax, corner='NE', outside=False, horizontal=False,
               labelspacing=0.5):
    '''
    Add a legend to the axes. Legend elements will have the same color as the
    lines that they label.

    Parameters
    ----------
    ax : `matplotlib.axes.Axes`
        Axes to which the legend is attached.
    lines : list of `matplotlib.lines.Line2D`
        The line elements that the legend format should match
    corner : str
        The bounding box of the legend will be tied to this corner:
        ('NE', 'NW', 'SE', 'SW')
    outside : bool
        The bounding box will extend outside the plot
    horizontal : bool
        The legend items will be placed in columns (side-by-side) instead of
        rows (stacked vertically)
    labelspacing : float
        Vertical space between legend labels, in font-size units
    '''
    
    lines = ax.get_lines()
    if horizontal:
        ncol = len(lines)
        columnspacing = 0.5
    else:
        ncol = 1
        columnspacing = 0.0
    
    if corner == 'NE':
        bbox_to_anchor = (1, 1)
        loc = 'upper left' if outside else 'upper right'
    elif corner == 'SE':
        bbox_to_anchor = (1, 0)
        loc = 'lower left' if outside else 'lower right'
    elif corner == 'NW':
        bbox_to_anchor = (0, 1)
        loc = 'upper right' if outside else 'upper left'
    elif corner == 'SW':
        bbox_to_anchor = (0, 0)
        loc = 'lower right' if outside else 'lower left'

    leg = ax.legend(bbox_to_anchor=bbox_to_anchor,
                    borderaxespad=0.0,
                    columnspacing=columnspacing,
                    handlelength=1,
                    handletextpad=0.25,
                    labelspacing=labelspacing,
                    loc=loc,
                    ncol=ncol)
    
    # Turn the frame off but still add it to the legend
    leg.get_frame().set_alpha(0)
    
    # Make the lines and labels have the same color
    #   - Labels that start with "_" are hidden from the legend
    #   - Empty labels are not added to the legend
    texts = leg.get_texts()
    idx = 0
    for line in lines:
        label = line.get_label()
        if (label != '') and (label[0] != '_'):
            texts[idx].set_color(line.get_color())
            idx += 1


def add_colorbar(ax, im):
    '''
    Add a colorbar to the axes.

    Parameters
    ----------
    ax : `matplotlib.axes.Axes`
        Axes to which the colorbar is attached.
    im : `matplotlib.axes.Axes.pcolorfast`
        The image that the colorbar will represent.
    '''
    cbaxes = inset_axes(ax,
                        width='2%', height='100%', loc=4,
                        bbox_to_anchor=(0, 0, 1.05, 1),
                        bbox_transform=ax.transAxes,
                        borderpad=0)
    cb = plt.colorbar(im, cax=cbaxes, orientation='vertical')
    cb.ax.minorticks_on()
    
    return cb


def overview(sc, t0, t1, mode='srvy'):

    # Create the file name
    fname = database.filename(mode, t0, t1)

    # Load the data
    data = xr.load_dataset(fname)

    RE = 6378 # km
    sc = sc[3]

    fig, axes = plt.subplots(nrows=7, ncols=1, squeeze=False, figsize=(8,7))

    # Magnetic Field
    ax = axes[0,0]
    data['B'+sc][:,0].plot(ax=ax, label='Bx', color='blue')
    data['B'+sc][:,1].plot(ax=ax, label='By', color='green')
    data['B'+sc][:,2].plot(ax=ax, label='Bz', color='red')
    ax.set_title('')
    ax.set_xlabel('')
    ax.set_xticklabels([])
    ax.set_ylabel('B\n[nT]')
    ax.legend()

    # Electric Field
    ax = axes[1,0]
    data['E'+sc][:,0].plot(ax=ax, label='Ex', color='blue')
    data['E'+sc][:,1].plot(ax=ax, label='Ey', color='green')
    data['E'+sc][:,2].plot(ax=ax, label='Ez', color='red')
    ax.set_title('')
    ax.set_xlabel('')
    ax.set_xticklabels([])
    ax.set_ylabel('E\n[mV/m]')
    ax.legend()

    # Plasma Density
    ax = axes[2,0]
    data['ni'+sc].plot(ax=ax, label='ni', color='blue')
    data['ne'+sc].plot(ax=ax, label='ne', color='red')
    ax.set_title('')
    ax.set_xlabel('')
    ax.set_xticklabels([])
    ax.set_ylabel('n\n[$cm^{-3}$]')
    ax.legend()

    # Ion Velocity
    ax = axes[3,0]
    data['Vi'+sc][:,0].plot(ax=ax, label='Vx', color='blue')
    data['Vi'+sc][:,1].plot(ax=ax, label='Vy', color='green')
    data['Vi'+sc][:,2].plot(ax=ax, label='Vz', color='red')
    ax.set_title('')
    ax.set_xlabel('')
    ax.set_xticklabels([])
    ax.set_ylabel('Vi\n[$km/s$]')
    ax.legend()

    # Electron Velocity
    ax = axes[4,0]
    data['Ve'+sc][:,0].plot(ax=ax, label='Vx', color='blue')
    data['Ve'+sc][:,1].plot(ax=ax, label='Vy', color='green')
    data['Ve'+sc][:,2].plot(ax=ax, label='Vz', color='red')
    ax.set_title('')
    ax.set_xlabel('')
    ax.set_xticklabels([])
    ax.set_ylabel('Ve\n[$km/s$]')
    ax.legend()

    # Scalar Pressure
    ax = axes[5,0]
    data['pi'+sc].plot(ax=ax, label='pi', color='blue')
    data['pe'+sc].plot(ax=ax, label='pe', color='red')
    ax.set_title('')
    ax.set_xlabel('')
    ax.set_xticklabels([])
    ax.set_ylabel('pe\n[nPa]')
    ax.legend()

    # Location
    ax = axes[6,0]
    (data['r'+sc][:,0]/RE).plot(ax=ax, label='x', color='blue')
    (data['r'+sc][:,1]/RE).plot(ax=ax, label='y', color='green')
    (data['r'+sc][:,2]/RE).plot(ax=ax, label='z', color='red')
    ax.set_title('')
    ax.set_ylabel('r\n[$R_{E}$]')
    ax.legend()

    plt.show()


def dissipation_measures(t0, t1, mode='srvy', t_smooth=None):

    # Get the dataset
    fname = database.load_data(t0, t1, mode=mode)
    data = xr.load_dataset(fname)

    # Load the entropy data
    f_rel = database.filename('mms', mode, t0, t1, optdesc='des-dist-s')
    s_rel = xr.load_dataset(f_rel)
    
    # Calculate electron frame dissipation measure
    De_moms = xr.Dataset()
    for idx in range(1, 5):
        sc = str(idx)
        De_moms['De'+sc] = physics.De_moms(data['E'+sc], data['B'+sc],
                                           data['ne'+sc], data['Vi'+sc],
                                           data['Ve'+sc])
    
    De_curl = physics.De_curl(data[['E1', 'E2', 'E3', 'E4']],
                              data[['B1', 'B2', 'B3', 'B4']],
                              data[['Ve1', 'Ve2', 'Ve3', 'Ve4']],
                              data[['r1', 'r2', 'r3', 'r4']])

    # Calculate p-theta
    ptheta = physics.pressure_dilatation(data[['r1', 'r2', 'r3', 'r4']],
                                         data[['Ve1', 'Ve2', 'Ve3', 'Ve4']],
                                         data[['pe1', 'pe2', 'pe3', 'pe4']].rename({'pe1': 'p1', 'pe2': 'p2', 'pe3': 'p3', 'pe4': 'p4'}),
                                         )

    # Calculate Pi-D
    PiD = physics.PiD(data[['r1', 'r2', 'r3', 'r4']],
                      data[['Ve1', 'Ve2', 'Ve3', 'Ve4']],
                      data[['pe1', 'pe2', 'pe3', 'pe4']].rename({'pe1': 'p1',
                                                                 'pe2': 'p2',
                                                                 'pe3': 'p3',
                                                                 'pe4': 'p4'}),
                      data[['Pe1', 'Pe2', 'Pe3', 'Pe4']].rename({'Pe1': 'P1',
                                                                 'Pe2': 'P2',
                                                                 'Pe3': 'P3',
                                                                 'Pe4': 'P4'}))

    # Smooth the entropy data
    if t_smooth is None:
        sV_rel = s_rel[['sV_rel1', 'sV_rel2', 'sV_rel3', 'sV_rel4']]
        n = s_rel[['sV_rel1', 'sV_rel2', 'sV_rel3', 'sV_rel4']]
        t = s_rel[['t1', 't2', 't3', 't4']]
        R = data[['r1', 'r2', 'r3', 'r4']]
    else:
        sV_rel = xr.Dataset()
        n = xr.Dataset()
        t = xr.Dataset()
        R = xr.Dataset()
        for name in ['sV_rel1', 'sV_rel2', 'sV_rel3', 'sV_rel4']:
            sV_rel[name] = tools.smooth(s_rel[name], t_smooth)
            # sV_rel[name] = tools.smooth(s_rel[name], 3,
            #                             weights=np.array([0.25, 0.5, 0.25]))
        for name in ['n1', 'n2', 'n3', 'n4']:
            n[name] = tools.smooth(s_rel[name], t_smooth)
            # n[name] = tools.smooth(s_rel[name], 3,
            #                        weights=np.array([0.25, 0.5, 0.25]))
        for name in ['t1', 't2', 't3', 't4']:
            t[name] = tools.smooth(s_rel[name], t_smooth)
            # t[name] = tools.smooth(s_rel[name], 3,
            #                             weights=np.array([0.25, 0.5, 0.25]))
        for name in ['r1', 'r2', 'r3', 'r4']:
            R[name] = tools.smooth(data[name], t_smooth)
        
        # Smooth pressure-strain interactions
        PiD = tools.smooth(PiD, t_smooth)
        ptheta = tools.smooth(ptheta, t_smooth)

    # Compute relative entropy
    pE_rel = physics.pE_rel_pt(R, sV_rel, n, t,
                               np.array([-232.0, 0, -59.0]))
    

    # Smooth the data
    # d_E_rel_dt = tools.smooth(d_E_rel_dt, 0.75)

    # Cut the data
    # s_rel_smooth = s_rel_smooth.sel(time=slice(s_rel_smooth['time'][3].data, None))
    pE_rel = pE_rel.sel(time=slice(pE_rel['time'][3].data, None))

    # Plot the data
<<<<<<< HEAD
    fig, axes = plt.subplots(nrows=4, ncols=1, squeeze=False)
    plt.subplots_adjust(left=0.18, right=0.88, top=0.98, bottom=0.15)
=======
    fig, axes = plt.subplots(nrows=1, ncols=1, squeeze=False,figsize=(7, 2))
>>>>>>> a77524f3
    
    # Electron Frame Dissipation Measure
    ax = axes[0,0]
    De_moms['De1'].plot(ax=ax, color='Black', label='MMS1')
    De_moms['De2'].plot(ax=ax, color='Blue', label='MMS2')
    De_moms['De3'].plot(ax=ax, color='Green', label='MMS3')
    De_moms['De4'].plot(ax=ax, color='Red', label='MMS4')
    De_curl.plot(ax=ax, color='magenta', label='Curl')
    ax.set_title('')
    ax.set_xlabel('')
    ax.set_xticklabels([])
    ax.set_ylabel('De\n[$nW/m^{3}$]')
    util.add_legend(ax, ax.get_lines(), corner='NE', outside=True)
    
    # p-theta
    ax = axes[1,0]
    (-ptheta).plot(ax=ax, color='red')
    ax.set_title('')
    ax.set_xlabel('')
    ax.set_xticklabels([])
    ax.set_ylabel('$-p\\theta$\n[$nW/m^{3}$]')
    
    # Pi-D
    ax = axes[2,0]
    (-PiD).plot(ax=ax, color='blue')
    ax.set_title('')
    ax.set_ylabel('$-\Pi-D$\n[$nW/m^{3}$]')
    ax.set_xlabel('')
    ax.set_xticklabels([])

    # HORENET
    ax = axes[3,0]
    pE_rel['HORNET'].plot(ax=ax)
    ax.set_title('')
    ax.set_xlabel('')
    ax.set_ylabel('$-nd\mathcal{E}_{'+'e'+'V,rel}/dt$\n[$nW/m^{3}$]')
    format_axes(ax)

    plt.setp(axes, xlim=(t0, t1))

    return fig, axes


def max_lut(sc, mode, optdesc, start_date, end_date):
    '''
    Plot a Maxwellian Look-Up Table (LUT). If a LUT file
    is not found, a LUT is created.

    Parameters
    ----------
    sc : str
        MMS spacecraft identifier ('mms1', 'mms2', 'mms3', 'mms4')
    mode : str
        Operating mode ('brst', 'srvy', 'fast')
    optdesc : str
        Filename optional descriptor ('dis-dist', 'des-dist')
    start_date, end_date : `datetime.datetime`
        Start and end of the time interval
    '''
    species = optdesc[1]
    
    # Create/Find the LUT
    lut_file = database.load_max_lut(sc, mode, optdesc, start_date, end_date)
    lut = xr.load_dataset(lut_file)

    # Find the error in N and T between the Maxwellian and Measured
    # distribution
    n_lut, t_lut = np.meshgrid(lut['N_data'], lut['t_data'], indexing='ij')
    dn = (n_lut - lut['N']) / n_lut * 100.0
    dt = (t_lut - lut['t']) / t_lut * 100.0
    
    fig, axes = plt.subplots(nrows=1, ncols=2, squeeze=False, figsize=(8.5, 4))
    plt.subplots_adjust(wspace=0.6)

    # 2D Density LUT
    ax = axes[0,0]
    img = dn.T.plot(ax=ax, cmap=cm.get_cmap('rainbow', 15), add_colorbar=False)
    ax.set_title('')
    ax.set_xlabel('$n_{'+species+'}$ ($cm^{-3}$)')
    ax.set_ylabel('$t_{'+species+'}$ (eV)')

    # Create a colorbar that is aware of the image's new position
    divider = make_axes_locatable(ax)
    cax = divider.new_horizontal(size="5%", pad=0.1)
    fig.add_axes(cax)
    cb = fig.colorbar(img, cax=cax, orientation="vertical")
    cb.set_label('$\Delta n_{'+species+'}/n_{'+species+'}$ (%)')
    cb.ax.minorticks_on()

    # 2D Temperature LUT
    ax = axes[0,1]
    img = dt.T.plot(ax=ax, cmap=cm.get_cmap('rainbow', 15), add_colorbar=False)
    ax.set_title('')
    ax.set_xlabel('$n_{'+species+'}$ ($cm^{-3}$)')
    ax.set_ylabel('$T_{'+species+'}$ (eV)')
    util.format_axes(ax, time=False)

    # Create a colorbar that is aware of the image's new position
    divider = make_axes_locatable(ax)
    cax = divider.new_horizontal(size="5%", pad=0.1)
    fig.add_axes(cax)
    cb = fig.colorbar(img, cax=cax, orientation="vertical")
    cb.set_label('$\Delta t_{'+species+'}/t_{'+species+'}$ (%)')
    cb.ax.minorticks_on()
    
    fig, axes = plt.subplots(nrows=2, ncols=2, figsize=(6.5, 6.5))
    plt.subplots_adjust(wspace=0.5, hspace=0.35)

    # Density LUT at two densities and all temperatures
    ax = axes[0,0]
    dn[0,:].plot(ax=ax, label='n={0:0.4f}'.format(dn['N_data'][0].item()))
    dn[-1,:].plot(ax=ax, label='n={0:0.4f}'.format(dn['N_data'][-1].item()))
    ax.set_title('n LUT at n=const')
    ax.set_xlabel('T (eV)')
    ax.set_ylabel('$\Delta n/n$ (%)')
    ax.legend()

    # Temperature LUT at two densities and all temperatures
    ax = axes[0,1]
    dt[0,:].plot(ax=ax, label='n={0:0.4f}'.format(dn['N_data'][0].item()))
    dt[-1,:].plot(ax=ax, label='n={0:0.4f}'.format(dn['N_data'][-1].item()))
    ax.set_title('T LUT at n=const')
    ax.set_xlabel('T (eV)')
    ax.set_ylabel('$\Delta t/t$ (%)')
    ax.legend()

    # Density LUT at two temperatures and all densities
    ax = axes[1,0]
    dn[:,0].plot(ax=ax, label='T={0:0.2f}'.format(dn['t_data'][0].item()))
    dn[:,-1].plot(ax=ax, label='T={0:0.2f}'.format(dn['t_data'][-1].item()))
    ax.set_title('n LUT at t=const')
    ax.set_xlabel('n $(cm^{-3})$')
    ax.set_ylabel('$\Delta n/n$ (%)')
    ax.legend()

    # Temperature LUT at two temperatures and all densities
    ax = axes[1,1]
    dt[:,0].plot(ax=ax, label='T={0:0.2f}'.format(dn['t_data'][0].item()))
    dt[:,-1].plot(ax=ax, label='T={0:0.2f}'.format(dn['t_data'][-1].item()))
    ax.set_title('t LUT at t=const')
    ax.set_xlabel('n $(cm^{-3})$')
    ax.set_ylabel('$\Delta t/t$ (%)')
    ax.legend()

    return fig, axes


def max_lut_error(sc, mode, optdesc, start_date, end_date):
    '''
    Plot a Maxwellian Look-Up Table (LUT). If a LUT file
    is not found, a LUT is created.

    Parameters
    ----------
    sc : str
        MMS spacecraft identifier ('mms1', 'mms2', 'mms3', 'mms4')
    mode : str
        Operating mode ('brst', 'srvy', 'fast')
    optdesc : str
        Filename optional descriptor ('dis-dist', 'des-dist')
    start_date, end_date : `datetime.datetime`
        Start and end of the time interval
    '''

    # Get the LUT
    lut_file = database.load_max_lut(sc, mode, optdesc, start_date, end_date)
    lut = xr.load_dataset(lut_file)

    #
    #  Measured parameters
    #

    # Measured distrubtion function
    f = database.max_lut_precond_f(sc, mode, optdesc, start_date, end_date)
    
    # Moments and entropy parameters for the measured distribution
    n = fpi.density(f)
    V = fpi.velocity(f, n=n)
    T = fpi.temperature(f, n=n, V=V)
    P = fpi.pressure(f, n=n, T=T)
    t = ((T[:,0,0] + T[:,1,1] + T[:,2,2]) / 3.0).drop(['t_index_dim1', 't_index_dim2'])
    p = ((P[:,0,0] + P[:,1,1] + P[:,2,2]) / 3.0).drop(['t_index_dim1', 't_index_dim2'])
    s = fpi.entropy(f)
    sV = fpi.vspace_entropy(f, n=n, s=s)

    #
    #  Equivalent Maxwellian parameters
    #
    
    # Create equivalent Maxwellian distributions and calculate moments
    f_max = fpi.maxwellian_distribution(f, n=n, bulkv=V, T=t)
    
    s_max_moms = fpi.maxwellian_entropy(n, p)
    n_max = fpi.density(f_max)
    V_max = fpi.velocity(f_max, n=n_max)
    T_max = fpi.temperature(f_max, n=n_max, V=V_max)
    s_max = fpi.entropy(f_max)
    sV_max = fpi.vspace_entropy(f, n=n_max, s=s_max)
    t_max = ((T_max[:,0,0] + T_max[:,1,1] + T_max[:,2,2]) / 3.0).drop(['t_index_dim1', 't_index_dim2'])
    sV_rel_max = physics.relative_entropy(f, f_max)

    #
    #  Optimized equivalent Maxwellian parameters
    #
    
    # Equivalent Maxwellian distribution function
    opt_lut = database.max_lut_optimize(lut, f, n, t, method='nt')

    sV_rel_opt = physics.relative_entropy(f, opt_lut['f_M'])

    #
    #  Plot
    #

    # Create the plot
    fig, axes = _max_lut_err(n, t, s, sV, s_max_moms,
                             n_max, t_max, s_max, sV_max, sV_rel_max,
                             opt_lut['n_M'], opt_lut['t_M'], opt_lut['s_M'],
                             opt_lut['sV_M'], sV_rel_opt)

    return fig, axes


def _max_lut_err(n, t, s, sv, s_max_moms,
                 n_max, t_max, s_max, sv_max, sv_rel_max,
                 n_lut, t_lut, s_lut, sv_lut, sv_rel_lut):

    species = 'e'

    fig, axes = plt.subplots(nrows=5, ncols=1, squeeze=False, figsize=(5.5, 7))
    plt.subplots_adjust(top=0.95, right=0.95, left=0.17)

    # Error in the adjusted look-up table
    dn_max = (n - n_max) / n * 100.0
    dn_lut = (n - n_lut) / n * 100.0

    ax = axes[0,0]
    l1 = dn_max.plot(ax=ax, label='$\Delta n_{'+species+',Max}/n_{'+species+',Max}$')
    l2 = dn_lut.plot(ax=ax, label='$\Delta n_{'+species+',lut}/n_{'+species+',lut}$')
    ax.set_title('')
    ax.set_xticklabels([])
    ax.set_xlabel('')
    ax.set_ylabel('$\Delta n_{'+species+'}/n_{'+species+'}$ (%)')
    # util.format_axes(ax, xaxis='off')
    util.add_legend(ax, [l1[0], l2[0]], corner='SE', horizontal=True)

    # Deviation in temperature
    dt_max = (t - t_max) / t * 100.0
    dt_lut = (t - t_lut) / t * 100.0

    ax = axes[1,0]
    l1 = dt_max.plot(ax=ax, label='$\Delta T_{'+species+',Max}/T_{'+species+',Max}$')
    l2 = dt_lut.plot(ax=ax, label='$\Delta T_{'+species+',lut}/T_{'+species+',lut}$')
    ax.set_title('')
    ax.set_xticklabels([])
    ax.set_xlabel('')
    ax.set_ylabel('$\Delta T_{'+species+'}/T_{'+species+'}$ (%)')
    ax.set_ylim(-1,2.5)
    # util.format_axes(ax, xaxis='off')
    util.add_legend(ax, [l1[0], l2[0]], corner='NE', horizontal=True)

    # Deviation in entropy
    ds_moms = (s - s_max_moms) / s * 100.0
    ds_max = (s - s_max) / s * 100.0
    ds_lut = (s - s_lut) / s * 100.0

    ax = axes[2,0]
    l1 = ds_max.plot(ax=ax, label='$\Delta s_{'+species+',Max}/s_{'+species+',Max}$')
    l2 = ds_lut.plot(ax=ax, label='$\Delta s_{'+species+',lut}/s_{'+species+',lut}$')
    l3 = ds_moms.plot(ax=ax, label='$\Delta s_{'+species+',moms}/s_{'+species+',moms}$')
    ax.set_title('')
    ax.set_xticklabels([])
    ax.set_xlabel('')
    ax.set_ylabel('$\Delta s_{'+species+'}/s_{'+species+'}$ (%)')
    ax.set_ylim(-9,2.5)
    # util.format_axes(ax, xaxis='off')
    util.add_legend(ax, [l1[0], l2[0], l3[0]], corner='SE', horizontal=True)

    # Deviation in velocity-space entropy
    dsv_max = (sv - sv_max) / sv * 100.0
    dsv_lut = (sv - sv_lut) / sv * 100.0

    ax = axes[3,0]
    l1 = dsv_max.plot(ax=ax, label='$\Delta s_{V,'+species+',Max}/s_{V,'+species+',Max}$')
    l2 = dsv_lut.plot(ax=ax, label='$\Delta s_{V,'+species+',lut}/s_{V,'+species+',lut}$')
    ax.set_title('')
    ax.set_xlabel('')
    ax.set_xticklabels([])
    ax.set_ylabel('$\Delta s_{V,'+species+'}/s_{V,'+species+'}$ (%)')
    # util.format_axes(ax)
    util.add_legend(ax, [l1[0], l2[0]], corner='SE', horizontal=True)

    ax = axes[4,0]
    l1 = sv_rel_max.plot(ax=ax, label='$s_{V,'+species+',rel,Max}$')
    l2 = sv_rel_lut.plot(ax=ax, label='$s_{V,'+species+',rel,lut}$')
    ax.set_title('')
    ax.set_xlabel('')
    ax.set_ylabel('$s_{V,'+species+',rel}$\n[J/K/$m^{3}$]')
    # util.format_axes(ax)
    util.add_legend(ax, [l1[0], l2[0]], corner='SE', horizontal=True)

    fig.suptitle('Maxwellian Look-up Table')

    return fig, axes


def max_lut_sample_error(sc, mode, optdesc, start_date, end_date, inset_loc=None):
    '''
    Plot a Maxwellian Look-Up Table (LUT). If a LUT file
    is not found, a LUT is created.

    Parameters
    ----------
    sc : str
        MMS spacecraft identifier ('mms1', 'mms2', 'mms3', 'mms4')
    mode : str
        Operating mode ('brst', 'srvy', 'fast')
    optdesc : str
        Filename optional descriptor ('dis-dist', 'des-dist')
    start_date, end_date : `datetime.datetime`
        Start and end of the time interval
    '''
    species = optdesc[1]

    if inset_loc is None:
        inset_loc = 'NE'
    if inset_loc == 'NE':
        inset_loc = [0.5, 0.5, 0.47, 0.47] # [x0, y0, width, height]
    if inset_loc == 'SE':
        inset_loc = [0.0, 0.5, 0.47, 0.47]
    if inset_loc == 'NW':
        inset_loc = [0.0, 0.5, 0.47, 0.47]
    if inset_loc == 'SW':
        inset_loc = [0.0, 0.0, 0.47, 0.47]

    # Get the LUT
    lut_file = database.load_max_lut(sc, mode, optdesc, start_date, end_date)
    lut = xr.load_dataset(lut_file)

    #
    #  Measured parameters
    #

    # Read the data
    #   - This includes removal of the photo-electron model
    fpi_dist = fpi.load_dist(sc=sc, mode=mode, optdesc=optdesc,
                             start_date=start_date, end_date=end_date)

    kwargs = fpi.precond_params(sc, mode, 'l2', optdesc, start_date, end_date,
                                time=fpi_dist['time'])

    # f_pre = fpi.precondition(fpi_dist['dist'], **kwargs)

    t_sample = np.datetime64('2016-10-22T12:58:27.600819000')
    f = fpi_dist['dist'].sel(time=t_sample, method='nearest')
    f = fpi.Distribution_Function(f.data,
                                  f['phi'].data, f['theta'].data, f['energy'].data,
                                  mass=fpi.species_to_mass(species), time=f['time'].data,
                                  scpot=kwargs.pop('scpot').sel(time=t_sample, method='nearest').item(),
                                  **kwargs)

    # Moments and entropy parameters for the measured distribution
    n = f.density()
    V = f.velocity(N=n)
    t = f.scalar_temperature(N=n, V=V)

    # Equivalent Maxwellian
    f_M = f.maxwellian()
    n_M = f_M.density()
    V_M = f_M.velocity(N=n)
    t_M = f_M.scalar_temperature(N=n, V=V)

    #
    #  Equivalent Maxwellian parameters
    #
    
    # Create equivalent Maxwellian distributions and calculate moments
    # f_max = fpi.maxwellian_distribution(f, N=n, bulkv=V, T=t)

    #
    #  Optimized equivalent Maxwellian parameters
    #

    # Find the point that minimizes the sum squared error
    dims = lut['N'].shape
    imin = np.argmin(np.sqrt((lut['t'].data - t.item())**2
                              + (lut['N'].data - n.item())**2
                              ))
    irow = imin // dims[1]
    icol = imin % dims[1]

    n_lut = lut['N'][irow, icol]
    t_lut = lut['t'][irow, icol]

    # Find the point that minimizes the error in density
    imin = np.argmin(abs(lut['N'].data - n.item()))
    irow_n = imin // dims[1]
    icol_n = imin % dims[1]

    n_lut_n = lut['N'][irow_n, icol_n]
    t_lut_n = lut['t'][irow_n, icol_n]

    # Find the point that minimizes the error in temperature
    imin = np.argmin(abs(lut['t'].data - t.item()))
    irow_t = imin // dims[1]
    icol_t = imin % dims[1]

    n_lut_t = lut['N'][irow_t, icol_t]
    t_lut_t = lut['t'][irow_t, icol_t]

    # Nearest neighbor
    n_N = lut['N'].sel(N_data=n, t_data=t, method='nearest')
    t_N = lut['t'].sel(N_data=n, t_data=t, method='nearest')

    #
    # Error between LUT Maxwellians and measured distribution
    #
    dn_lut = 100 * (n - lut['N']) / n # %
    dt_lut = 100 * (t - lut['t']) / t # %

    #
    # Plots
    #

    # Columns are plotted as x, rows plotted as y, so take transpose
    N_lut = lut.N.transpose()
    T_lut = lut.t.transpose()
    dn_lut = dn_lut.transpose()
    dt_lut = dt_lut.transpose()

    # Plot the density and temperature from the lut
    # and the error for a single distribution function
    fig, axes = plt.subplots(nrows=2, ncols=2, squeeze=False)
    plt.subplots_adjust(wspace=0.8, hspace=0.4, left=0.09, right=0.87, top=0.95)

    #
    # 2D Density LUT
    #

    ax = axes[0,0]
    img = N_lut.plot(ax=ax, cmap=cm.get_cmap('rainbow', 15), add_colorbar=False,)
    ax.set_title('')
    ax.set_xlabel('$n_{'+species+'}$ ($cm^{-3}$)')
    ax.set_ylabel('$t_{'+species+'}$ (eV)')
    cb = add_colorbar(ax, img)
    cb.set_label('$n_{'+species+'}$ ($cm^{-3}$)')
    cb.ax.minorticks_on()
    
    # Plot the location of the measured density and temperature
    ax.plot(n, t, linestyle='None', marker='x', color='black')
    ax.plot(n_M, t_M, linestyle='None', marker=r'$\mathrm{M}$', color='black')
    ax.plot(n_lut, t_lut, linestyle='None', marker=r'$\mathrm{L}$', color='black')
    ax.plot(n_lut_n, t_lut_n, linestyle='None', marker=r'$\mathrm{n}$', color='black')
    ax.plot(n_lut_t, t_lut_t, linestyle='None', marker=r'$\mathrm{t}$', color='black')
    ax.plot(n_N, t_N, linestyle='None', marker=r'$\mathrm{N}$', color='black')

    # Inset axes to show 
    x1, x2, y1, y2 = 0.9*n, 1.1*n, 0.9*t, 1.1*t
    axins = ax.inset_axes(inset_loc,
                          xlim=(x1, x2), ylim=(y1, y2), xticklabels=[], yticklabels=[])
    img = N_lut.plot(ax=axins, cmap=cm.get_cmap('rainbow', 15), add_colorbar=False, edgecolor='k')
    axins.set_xlabel('')
    axins.set_xlim(x1, x2)
    axins.set_ylabel('')
    axins.set_ylim(y1, y2)
    # axins.imshow(lut.N.data, extent=extent, cmap=cm.get_cmap('rainbow', 15), origin="lower")
    ax.indicate_inset_zoom(axins, edgecolor="black")

    # Plot the location of the measured density and temperature
    axins.plot(n, t, linestyle='None', marker='x', color='black')
    axins.plot(n_M, t_M, linestyle='None', marker=r'$\mathrm{M}$', color='black')
    axins.plot(n_lut, t_lut, linestyle='None', marker=r'$\mathrm{L}$', color='black')
    axins.plot(n_lut_n, t_lut_n, linestyle='None', marker=r'$\mathrm{n}$', color='black')
    axins.plot(n_lut_t, t_lut_t, linestyle='None', marker=r'$\mathrm{t}$', color='black')
    axins.plot(n_N, t_N, linestyle='None', marker='o', color='black')

    #
    # 2D Temperature LUT
    #
    ax = axes[0,1]
    img = T_lut.plot(ax=ax, cmap=cm.get_cmap('rainbow', 15), add_colorbar=False)
    ax.set_title('')
    ax.set_xlabel('$n_{'+species+'}$ ($cm^{-3}$)')
    ax.set_ylabel('$t_{'+species+'}$ (eV)')
    cb = add_colorbar(ax, img)
    cb.set_label('$t_{'+species+'}$ (eV)')
    cb.ax.minorticks_on()
    
    # Plot the location of the measured density and temperature
    ax.plot(n, t, linestyle='None', marker='x', color='black')
    ax.plot(n_M, t_M, linestyle='None', marker=r'$\mathrm{M}$', color='black')
    ax.plot(n_lut, t_lut, linestyle='None', marker=r'$\mathrm{L}$', color='black')
    ax.plot(n_lut_n, t_lut_n, linestyle='None', marker=r'$\mathrm{n}$', color='black')
    ax.plot(n_lut_t, t_lut_t, linestyle='None', marker=r'$\mathrm{t}$', color='black')
    ax.plot(n_N, t_N, linestyle='None', marker=r'$\mathrm{N}$', color='black')

    # Inset axes to show 
    x1, x2, y1, y2 = 0.9*n, 1.1*n, 0.9*t, 1.1*t
    axins = ax.inset_axes(inset_loc,
                          xlim=(x1, x2), ylim=(y1, y2), xticklabels=[], yticklabels=[])
    img = T_lut.plot(ax=axins, cmap=cm.get_cmap('rainbow', 15), add_colorbar=False)
    axins.set_xlabel('')
    axins.set_xlim(x1, x2)
    axins.set_ylabel('')
    axins.set_ylim(y1, y2)
    # axins.imshow(lut.N.data, extent=extent, cmap=cm.get_cmap('rainbow', 15), origin="lower")
    ax.indicate_inset_zoom(axins, edgecolor="black")

    # Plot the location of the measured density and temperature
    axins.plot(n, t, linestyle='None', marker='x', color='black')
    axins.plot(n_M, t_M, linestyle='None', marker=r'$\mathrm{M}$', color='black')
    axins.plot(n_lut, t_lut, linestyle='None', marker=r'$\mathrm{L}$', color='black')
    axins.plot(n_lut_n, t_lut_n, linestyle='None', marker=r'$\mathrm{n}$', color='black')
    axins.plot(n_lut_t, t_lut_t, linestyle='None', marker=r'$\mathrm{t}$', color='black')
    axins.plot(n_N, t_N, linestyle='None', marker=r'$\mathrm{N}$', color='black')

    #
    # 2D Density LUT Error
    #

    ax = axes[1,0]
    img = dn_lut.plot(ax=ax, cmap=cm.get_cmap('rainbow', 15), add_colorbar=False)
    ax.set_title('')
    ax.set_xlabel('$n_{'+species+'}$ ($cm^{-3}$)')
    ax.set_ylabel('$t_{'+species+'}$ (eV)')
    cb = add_colorbar(ax, img)
    cb.set_label('$\Delta n_{'+species+'}$ (%)')
    cb.ax.minorticks_on()
    
    # Plot the location of the measured density and temperature
    ax.plot(n, t, linestyle='None', marker='x', color='black')
    ax.plot(n_M, t_M, linestyle='None', marker=r'$\mathrm{M}$', color='black')
    ax.plot(n_lut, t_lut, linestyle='None', marker=r'$\mathrm{L}$', color='black')
    ax.plot(n_lut_n, t_lut_n, linestyle='None', marker=r'$\mathrm{n}$', color='black')
    ax.plot(n_lut_t, t_lut_t, linestyle='None', marker=r'$\mathrm{t}$', color='black')
    ax.plot(n_N, t_N, linestyle='None', marker=r'$\mathrm{N}$', color='black')

    # Inset axes to show 
    x1, x2, y1, y2 = 0.9*n, 1.1*n, 0.9*t, 1.1*t
    axins = ax.inset_axes(inset_loc,
                          xlim=(x1, x2), ylim=(y1, y2), xticklabels=[], yticklabels=[])
    img = dn_lut.plot(ax=axins, cmap=cm.get_cmap('rainbow', 15), add_colorbar=False)
    axins.set_xlabel('')
    axins.set_xlim(x1, x2)
    axins.set_ylabel('')
    axins.set_ylim(y1, y2)
    # axins.imshow(lut.N.data, extent=extent, cmap=cm.get_cmap('rainbow', 15), origin="lower")
    ax.indicate_inset_zoom(axins, edgecolor="black")

    # Plot the location of the measured density and temperature
    axins.plot(n, t, linestyle='None', marker='x', color='black')
    axins.plot(n_M, t_M, linestyle='None', marker=r'$\mathrm{M}$', color='black')
    axins.plot(n_lut, t_lut, linestyle='None', marker=r'$\mathrm{L}$', color='black')
    axins.plot(n_lut_n, t_lut_n, linestyle='None', marker=r'$\mathrm{n}$', color='black')
    axins.plot(n_lut_t, t_lut_t, linestyle='None', marker=r'$\mathrm{t}$', color='black')
    axins.plot(n_N, t_N, linestyle='None', marker=r'$\mathrm{N}$', color='black')

    #
    # 2D Temperature LUT Error
    #

    ax = axes[1,1]
    img = dt_lut.plot(ax=ax, cmap=cm.get_cmap('rainbow', 15), add_colorbar=False)
    ax.set_title('')
    ax.set_xlabel('$n_{'+species+'}$ ($cm^{-3}$)')
    ax.set_ylabel('$t_{'+species+'}$ (eV)')
    cb = add_colorbar(ax, img)
    cb.set_label('$\Delta t_{'+species+'}$ (%)')
    cb.ax.minorticks_on()
    
    # Plot the location of the measured density and temperature
    ax.plot(n, t, linestyle='None', marker='x', color='black')
    ax.plot(n_M, t_M, linestyle='None', marker=r'$\mathrm{M}$', color='black')
    ax.plot(n_lut, t_lut, linestyle='None', marker=r'$\mathrm{L}$', color='black')
    ax.plot(n_lut_n, t_lut_n, linestyle='None', marker=r'$\mathrm{n}$', color='black')
    ax.plot(n_lut_t, t_lut_t, linestyle='None', marker=r'$\mathrm{t}$', color='black')
    ax.plot(n_N, t_N, linestyle='None', marker=r'$\mathrm{N}$', color='black')

    # Inset axes to show 
    x1, x2, y1, y2 = 0.9*n, 1.1*n, 0.9*t, 1.1*t
    axins = ax.inset_axes(inset_loc,
                          xlim=(x1, x2), ylim=(y1, y2), xticklabels=[], yticklabels=[])
    img = dt_lut.plot(ax=axins, cmap=cm.get_cmap('rainbow', 15), add_colorbar=False)
    axins.set_xlabel('')
    axins.set_xlim(x1, x2)
    axins.set_ylabel('')
    axins.set_ylim(y1, y2)
    # axins.imshow(lut.N.data, extent=extent, cmap=cm.get_cmap('rainbow', 15), origin="lower")
    ax.indicate_inset_zoom(axins, edgecolor="black")

    # Plot the location of the measured density and temperature
    axins.plot(n, t, linestyle='None', marker='x', color='black')
    axins.plot(n_M, t_M, linestyle='None', marker=r'$\mathrm{M}$', color='black')
    axins.plot(n_lut, t_lut, linestyle='None', marker=r'$\mathrm{L}$', color='black')
    axins.plot(n_lut_n, t_lut_n, linestyle='None', marker=r'$\mathrm{n}$', color='black')
    axins.plot(n_lut_t, t_lut_t, linestyle='None', marker=r'$\mathrm{t}$', color='black')
    axins.plot(n_N, t_N, linestyle='None', marker=r'$\mathrm{N}$', color='black')

    return fig, axes


def PiD(t0, t1, mode):

    # Get the dataset
    fname = database.load_data(t0, t1, mode=mode)
    data = xr.load_dataset(fname)

    #
    # p-theta Calculations
    #

    k = tools.recip_vec(data[['r1', 'r2', 'r3', 'r4']])

    # Theta: Divergence of electron velocity
    divU = tools.divergence(k, data[['Ve1', 'Ve2', 'Ve3', 'Ve4']])

    # Take the barycentric average of the scalar pressure
    p_bary = tools.barycentric_avg(data[['pe1', 'pe2', 'pe3', 'pe4']])

    # p-Theta: Pressure dilatation
    p_theta = p_bary * divU

    #
    # Pi-D Calculations
    #

    Pi = physics.traceless_pressure_tensor(data[['pe1', 'pe2', 'pe3', 'pe4']],
                                           data[['Pe1', 'Pe2', 'Pe3', 'Pe4']])

    D = physics.devoriak_pressure(data[['r1', 'r2', 'r3', 'r4']],
                                  data[['Ve1', 'Ve2', 'Ve3', 'Ve4']],
                                  data[['pe1', 'pe2', 'pe3', 'pe4']],
                                  data[['Pe1', 'Pe2', 'Pe3', 'Pe4']])
    
    # PiD
    PiD = Pi.dot(D, dims=('comp1', 'comp2'))

    #
    # Plot
    #

    fig, axes = plt.subplots(nrows=6, ncols=1, squeeze=False)

    # Div U
    ax = axes[0,0]
    divU.plot(ax=ax)
    ax.set_ylabel('$\theta = \nabla \cdot \mathbf{u}$\n[s^{-1}]')
    format_axes(ax, xaxis='off')

    # p
    ax = axes[1,0]
    p_bary.plot(ax=ax)
    ax.set_ylabel('$p$\n[nPa]')
    format_axes(ax, xaxis='off')

    # p-theta
    ax = axes[2,0]
    p_theta.plot(ax=ax)
    ax.set_ylabel('$p\theta$\n[nW/m^{3}]')
    format_axes(ax, xaxis='off')

    # Pi
    ax = axes[3,0]
    Pi.plot(ax=ax)
    ax.set_ylabel('$\Pi$\n[nPa]')
    format_axes(ax, xaxis='off')

    # D
    ax = axes[4,0]
    D.plot(ax=ax)
    ax.set_ylabel('$D$\n[s^{-1}]')
    format_axes(ax, xaxis='off')

    # Pi-D
    ax = axes[5,0]
    PiD.plot(ax=ax)
    ax.set_ylabel('$\Pi$-D\n[$nW/m_{3}$]')
    format_axes(ax)

    return fig, axes


def relative_entropy(mode, optdesc, start_date, end_date,
                     v_str=None, t_smooth=None):
    '''
    Plot a Maxwellian Look-Up Table (LUT). If a LUT file
    is not found, a LUT is created.

    Parameters
    ----------
    sc : str
        MMS spacecraft identifier ('mms1', 'mms2', 'mms3', 'mms4')
    mode : str
        Operating mode ('brst', 'srvy', 'fast')
    optdesc : str
        Filename optional descriptor ('dis-dist', 'des-dist')
    start_date, end_date : `datetime.datetime`
        Start and end of the time interval
    '''
    # Structure velocity
    if v_str is None:
        v_str = np.array([-232.0, 0, -59.0])

    species = optdesc[1]

    # Load standard data products
    fname = database.load_data(start_date, end_date, mode=mode)
    data = xr.load_dataset(fname)

    # Load the entropy data
    f_rel = database.filename('mms', mode, start_date, end_date, optdesc=optdesc+'-s')
    s_rel = xr.load_dataset(f_rel)

    # Smooth the entropy data
    if t_smooth is None:
        sV_rel = s_rel[['sV_rel1', 'sV_rel2', 'sV_rel3', 'sV_rel4']]
        n = s_rel[['n1', 'n2', 'n3', 'n4']]
        t = s_rel[['t1', 't2', 't3', 't4']]
        R = data[['r1', 'r2', 'r3', 'r4']]
    else:
        sV_rel = xr.Dataset()
        n = xr.Dataset()
        t = xr.Dataset()
        R = xr.Dataset()
        for name in ['sV_rel1', 'sV_rel2', 'sV_rel3', 'sV_rel4']:
            sV_rel[name] = tools.smooth(s_rel[name], t_smooth)
            # sV_rel[name] = tools.smooth(s_rel[name], 3,
            #                             weights=np.array([0.25, 0.5, 0.25]))
        for name in ['n1', 'n2', 'n3', 'n4']:
            n[name] = tools.smooth(s_rel[name], t_smooth)
            # n[name] = tools.smooth(s_rel[name], 3,
            #                        weights=np.array([0.25, 0.5, 0.25]))
        for name in ['t1', 't2', 't3', 't4']:
            t[name] = tools.smooth(s_rel[name], t_smooth)
            # t[name] = tools.smooth(s_rel[name], 3,
            #                             weights=np.array([0.25, 0.5, 0.25]))
        for name in ['r1', 'r2', 'r3', 'r4']:
            R[name] = tools.smooth(data[name], t_smooth)
            # t[name] = tools.smooth(s_rel[name], 3,
            #                             weights=np.array([0.25, 0.5, 0.25]))

    # Compute relative entropy
    pE_rel = physics.pE_rel_pt(R, sV_rel, n, t,
                               np.array(v_str))
    
    sV_rel = sV_rel.sel(time=slice(sV_rel['time'][3].data, None))
    pE_rel = pE_rel.sel(time=slice(pE_rel['time'][3].data, None))
    
    #
    #  Plot
    #
    
    fig, axes = plt.subplots(nrows=5, ncols=1, squeeze=False, figsize=(6.5,7))
    plt.subplots_adjust(left=0.15, right=0.88, bottom=0.1, top=0.95, hspace=0.2)

    ax = axes[0,0]
    sV_rel['sV_rel1'].plot(ax=ax, label='MMS1')
    sV_rel['sV_rel2'].plot(ax=ax, label='MMS2')
    sV_rel['sV_rel3'].plot(ax=ax, label='MMS3')
    sV_rel['sV_rel4'].plot(ax=ax, label='MMS4')
    ax.set_title('')
    ax.set_ylabel('$s_{'+species+'V,rel}$\n[J/K/$m^{3}$]')
    format_axes(ax, xaxis='off')

    ax = axes[1,0]
    pE_rel['sVr_n1'].plot(ax=ax, label='MMS1')
    pE_rel['sVr_n2'].plot(ax=ax, label='MMS2')
    pE_rel['sVr_n3'].plot(ax=ax, label='MMS3')
    pE_rel['sVr_n4'].plot(ax=ax, label='MMS4')
    pE_rel['sVr_n'].plot(ax=ax, label='Bary', color='magenta')
    ax.set_title('')
    ax.set_ylabel('$s_{'+species+'V,rel}/n$\n[J/K]')
    format_axes(ax, xaxis='off')
    add_legend(ax, outside=True)

    ax = axes[2,0]
    pE_rel['psV_rel1_pt'].plot(ax=ax, label='MMS1')
    pE_rel['psV_rel2_pt'].plot(ax=ax, label='MMS2')
    pE_rel['psV_rel3_pt'].plot(ax=ax, label='MMS3')
    pE_rel['psV_rel4_pt'].plot(ax=ax, label='MMS4')
    pE_rel['psV_rel_pt'].plot(ax=ax, label='Bary', color='magenta')
    ax.set_title('')
    ax.set_ylabel('$\partial (s_{'+species+'V,rel}/n)/\partial t$\n[J/K/s]')
    format_axes(ax, xaxis='off')

    ax = axes[3,0]
    pE_rel['dsV_rel_dr'].plot(ax=ax, label='$\mathbf{u} \cdot \\nabla$')
    ax.set_title('')
    ax.set_ylabel('$(\mathbf{u} \cdot \\nabla) (s_{'+species+'V,rel}/n)$\n[J/K/s]')
    format_axes(ax, xaxis='off')

    ax = axes[4,0]
    pE_rel['HORNET'].plot(ax=ax)
    ax.set_title('')
    ax.set_xlabel('')
    ax.set_ylabel('$-nd\mathcal{E}_{'+species+'V,rel}/dt$\n[$nW/m^{3}$]')
    format_axes(ax)

    return fig, axes

    <|MERGE_RESOLUTION|>--- conflicted
+++ resolved
@@ -338,12 +338,8 @@
     pE_rel = pE_rel.sel(time=slice(pE_rel['time'][3].data, None))
 
     # Plot the data
-<<<<<<< HEAD
-    fig, axes = plt.subplots(nrows=4, ncols=1, squeeze=False)
+    fig, axes = plt.subplots(nrows=4, ncols=1, squeeze=False, figsize=(7, 2))
     plt.subplots_adjust(left=0.18, right=0.88, top=0.98, bottom=0.15)
-=======
-    fig, axes = plt.subplots(nrows=1, ncols=1, squeeze=False,figsize=(7, 2))
->>>>>>> a77524f3
     
     # Electron Frame Dissipation Measure
     ax = axes[0,0]
