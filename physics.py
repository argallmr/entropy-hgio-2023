import numpy as np
import xarray as xr
import itertools
from scipy import constants as c
from tools import recip_vec, curl, divergence, gradient, barycentric_avg
from pathlib import Path

from pymms.data import fpi

import database

mu0 = c.physical_constants['vacuum mag. permeability']           # permeability of free space
epsilon0 = c.physical_constants['vacuum electric permittivity']  # permittivity of free space
q = c.physical_constants['atomic unit of charge']                # elementary charge
kB = c.k # J/K
eV2J = c.eV
eV2K = c.value('electron volt-kelvin relationship')
me = c.m_e
mp = c.m_p

def convection_efield(v, B):
    '''
    Calculate the convection electric field Ec = v x B

    Parameters
    ----------
    v : array-like (N, 3)
        Bulk velocity in units of [km/s]
    B : array-like (N, 3)
        Vector magnetic field in units of [nT]
    
    Returns
    -------
    Ec : array-like (N, 3)
        Convective electric field in units of [mV/m]
    '''
    # Should be able to use xr.cross() but I must not have the right version
    Ec = 1e-3 * xr.DataArray(np.stack([(v[:,1]*B[:,2] - v[:,2]*B[:,1]),
                                       (v[:,2]*B[:,0] - v[:,0]*B[:,2]),
                                       (v[:,0]*B[:,1] - v[:,1]*B[:,0])], axis=1),
                            dims=('time', 'component'),
                           coords={'time': v['time'],
                                   'component': ['x', 'y', 'z']}
                         )
  #  Ec_components = 1e-3 * np.stack([(Ue[:, 1] * B[:, 2] - Ue[:, 2] * B[:, 1]),
   #                                  (Ue[:, 2] * B[:, 0] - Ue[:, 0] * B[:, 2]),
    #                                 (Ue[:, 0] * B[:, 1] - Ue[:, 1] * B[:, 0])], axis=1)
    
    # Create the DataArray for Ec
  #  Ec = xr.DataArray(Ec_components, dims=('time', 'component'),
              #        coords={'time': des_mms['time'], 'component': ['x', 'y', 'z']})
#
    return Ec


def convective_derivative_spatial(R, v_str, u):
    
    # Create the reciprocal vectors
    k = recip_vec(R)
    
    # Align dimensions to be dotted: (N,3) . (3,)
    delta_space = np.dot(gradient(k, u), v_str)
    return delta_space


def current_density_curl(R, B):
    '''
    Calculate the current density via Ampere's Law: the curl of the magnetic field.

    Parameters
    ----------
    R : `xarray.Dataset` of (N, 3) arrays
        Spacecraft position vectors in units of [km]
    B : array-like (N, 3)
        Vector magnetic field in units of [nT]
    
    Returns
    -------
    J : array-like (N, 3)
        Current density in units of [µA/m^2]
    '''

    # Create the reciprocal vectors
    k = recip_vec(R)

    # Calculate the curl
    curlB = curl(k, B)

    # Current density
    J = 1e6 * mu0[0] * curlB

    return J


def current_density_moms(n, vi, ve):
    '''
    Calculate the current density from plasma moments.

    Parameters
    ----------
    n : array-like (N, 3)
        Number density in units of [km]
    vi : array-like (N, 3)
        Ion bulk velocity in units of [km/s]
    ve : array-like (N, 3)
        Electron bulk velocity in units of [km/s]
    
    Returns
    -------
    J : array-like (N, 3)
        Current density in units of [µA/m^2]
    '''
    # Current density
    J = 1e15 * q[0] * n * (vi - ve)

    return J


def charge_density(R, E):
    '''
    Calculate the density of free charges.

    Parameters
    ----------
    R : `xarray.Dataset` of (N, 3) arrays
        Spacecraft position vectors in units of [km]
    E : `xarray.Dataset` of (N, 3) arrays
        Electric field measured by each spacecraft in units of [mV/m]
    
    Returns
    -------
    n_rho : array-like (N, 3)
        Density of free charges in units of [cm^{-3}]
    '''

    # Create the reciprocal vectors
    k = recip_vec(R)

    # Calculate the divergence
    divE = divergence(k, E)

    # Charge density
    n_rho = 1e-12 * epsilon0[0] * divE / q[0]

    return n_rho


def De_moms(E, B, n, Vi, Ve):
    '''
    Calculate the electron frame dissipation measure using data from a single
    spacecraft. This uses the plasma moments to calculate the current density.

    Parameters
    ----------
    E : array-like (N, 3)
        Electric field measured in units of [mV/m]
    B : array-like (N, 3)
        Vector magnetic field in units of [nT]
    Ve : array-like (N, 3)
        Electron bulk velocity in units of [km/s]
    n : array-like (N, 3)
        Number density in units of [km]
    Vi : array-like (N, 3)
        Ion bulk velocity in units of [km/s]
    R : array-like (N, 3)
        Spacecraft position vectors in units of [km]
    
    Returns
    -------
    De : array-like (N,)
        Electron frame dissipation measure in units of [nW/m^{3}]
    '''
    
    # Electric field in the electron rest frame

    #Ec = xr.Dataset()
   # for idx, (vname, Bname) in enumerate(zip(Ve, B)):
      # Ec['Ec{0}'.format(idx)] = convection_efield(Ve[vname], B[Bname])
    
  #  Electric field in the electron rest frame
   #E_prime = barycentric_avg(E) + barycentric_avg(Ec)

    
    Ec = convection_efield(Ve, B)
    E_prime = E + Ec

    # Current density
    J = current_density_moms(n, Vi, Ve)
    
    # Electron frame dissipation measure
    De = J.dot(E_prime, dims='component')

    return De


def pE_rel_pt(R, sV_rel, n_M, t_M, v_str):
    '''
    Compute the partial derivatie of the relative energy with respect to time

    Parameters
    ----------
    R : `xarray.Dataset`
        Spatial locations of the measurements from each of the four spacecraft
    sV_rel : `xarray.Dataset`
        Relative velocity space entropy density from each of the four spacecraft
    n_M : `xarray.Dataset
        Density derived from the equivalent Maxwellian distribution from each of
        the four spacecraft
    t_M : `xarray.Dataset
        Scalar temperataure  derived from the equivalent Maxwellian distribution
        from each of the four spacecraft
    v_str : (3,) float
        Velocity vector of the structure convecting past the spacecraft
    
    Returns
    -------
    pE_rel : `xarray.Dataset`
        Derived parameters leading to the increment of the relative energy
        per particle:
            * time:             Time stamps of the data
            * dsV_rel[1234]_dt: Total time derivative of the velocity-space
                                relative entropy density [J/K/s]
            * dsV_rel_dt:       Barycentric average of dsV_rel[1234]_dt [J/K/s]
            * dE_rel[1234]_dt:  Total time derivative of the relative energy
                                per particle [W]
            * dE_rel_dt:        Barycentric average of dE_rel[1234]_dt [W]
            * dE_rel_dr:        Spatial term of the convective derivative of
                                the relative energy per particle [W]
            * pE_rel_pt:        Partial time derivative of the relative energy
                                per particle [W]
            * n_pE_rel_pt:      Partial time derivative of the relative energy
                                per particle [nW/m^3]
    '''
    sc_id = ['1', '2', '3', '4']

    #
    # Total time derivative
    #

    pE_rel = xr.Dataset()
    for sc, sV_name, n_name, t_name in zip(sc_id, sV_rel, n_M, t_M):

        sVr = sV_rel[sV_name]
        n = n_M[n_name]
        t = t_M[t_name]

        # Sample interval
        delta_t = 1.0 / (float(np.diff(sVr['time']).mean()) * 1e-9)

        # Increment: Relative velocity-space kinetic entropy per particle
        #   - Gradient computed via centered difference
        pE_rel['sVr_n'+sc] = 1e-6 * sVr / n # J/K = J/K/m^3 * cm^3 * (10^-6 m^3/cm^3)
        pE_rel['psV_rel'+sc+'_pt'] = xr.DataArray(np.gradient(pE_rel['sVr_n'+sc], delta_t),
                                                  dims=('time',),
                                                  coords={'time': sVr['time']}) # J/K/s
        
        # Increment: relative energy per particle
        pE_rel['pE_rel'+sc+'_pt'] = (eV2J * (eV2K/eV2J) * t
                                     * pE_rel['psV_rel'+sc+'_pt']) # J/s = W
    
    # Barycentric average: Kinetic entropy per particle
    pE_rel['sVr_n'] = 1e-6 * barycentric_avg(sV_rel) / barycentric_avg(n_M)
    pE_rel['psV_rel_pt'] = xr.DataArray(np.gradient(pE_rel['sVr_n'], delta_t),
                                        dims=('time',),
                                        coords={'time': sV_rel['time']}) # J/K/s

    # Barycentric average: Relative energy per particle
    pE_rel['pE_rel_pt'] = (eV2J * (eV2K/eV2J) * barycentric_avg(t_M)
                           * pE_rel['psV_rel_pt']) # J/s = W

    #
    # Convective spatial derivative
    #

    # Convective derivative spatial term
    dsV_rel_dr = convective_derivative_spatial(
                        R[['r1', 'r2', 'r3', 'r4']], v_str,
                        pE_rel[['sVr_n1', 'sVr_n2', 'sVr_n3', 'sVr_n4']]
                 ) # J/K/s
    pE_rel['dsV_rel_dr'] = xr.DataArray(dsV_rel_dr,
                                    dims=('time',),
                                    coords={'time': sV_rel['time']})

    # HORNET
    pE_rel['HORNET'] = (-1e15 * barycentric_avg(n_M)
                        * eV2J * (eV2K/eV2J) * barycentric_avg(t_M)
                        * (pE_rel['psV_rel_pt'] + pE_rel['dsV_rel_dr'])
                        ) # nW/m^3

    return pE_rel


def relative_energy_d_dt(sc, mode, optdesc, start_date, end_date):
    '''
    Calculate the change in relative energy per particle

    Parameters
    ----------
    sc : str
        MMS spacecraft identifier ('mms1', 'mms2', 'mms3', 'mms4')
    mode : str
        Operating mode ('brst', 'srvy', 'fast')
    optdesc : str
        Filename optional descriptor ('dis-dist', 'des-dist')
    start_date, end_date : `datetime.datetime`
        Start and end of the time interval
    '''
    species = optdesc[1]

    # Get the LUT
    lut_file = database.max_lut_load(sc, mode, optdesc, start_date, end_date)
    lut = xr.load_dataset(lut_file)

    #
    #  Measured parameters
    #

    # Measured distrubtion function
    f = database.max_lut_precond_f(sc, mode, optdesc, start_date, end_date)
    
    # Moments and entropy parameters for the measured distribution
    n = fpi.density(f)
    V = fpi.velocity(f, N=n)
    T = fpi.temperature(f, N=n, V=V)
    t = ((T[:,0,0] + T[:,1,1] + T[:,2,2]) / 3.0).drop(['t_index_dim1', 't_index_dim2'])

    #
    #  Optimized equivalent Maxwellian parameters
    #
    
    # Equivalent Maxwellian distribution function
    opt_lut = database.max_lut_optimize(lut, f, n, t, method='nt')

    #
    #  Relative velocity space entropy
    #

    sV_rel_opt = relative_entropy(f, opt_lut['f_M'])

    # Sample interval
    delta_t = 1.0 / (float(np.diff(sV_rel_opt['time']).mean()) * 1e-9)

    # Gradiated of the relative entropy computed via centered difference
    d_sV_rel_dt = xr.DataArray(np.gradient(sV_rel_opt / opt_lut['n_M'], delta_t),
                               dims=('time',),
                               coords={'time': sV_rel_opt['time']})

    # Increment of the relative energy per particle
    d_E_rel_dt = eV2J*(eV2K/eV2J) * opt_lut['t_M'] * d_sV_rel_dt # J/s = W
    d_E_rel_dt = 1e15 * d_E_rel_dt * opt_lut['n_M'] # nW / m^3

    return d_E_rel_dt # nW / m^3


def De_curl(E, B, Ve, R):
    '''
    Calculate the electron frame dissipation measure using data from a single
    spacecraft. This uses the Ampere's Law to calculate the current density.

    Parameters
    ----------
    E : `xarray.Dataset` of (N, 3) arrays
        Electric field measured in units of [mV/m] from each spacecraft
    B : `xarray.Dataset` of (N, 3) arrays
        Vector magnetic field in units of [nT] from each spacecraft
    Ve : `xarray.Dataset` of (N, 3) arrays
        Bulk velocity in units of [km/s] from each spacecraft
    R : `xarray.Dataset` of (N, 3) arrays
        Position vector in usnits of [km] from each spacecraft
    
    Returns
    -------
    De : array-like (N,)
        Electron frame dissipation measure in units of [nW/m^{3}]
    '''
    
    # Convective electric field
    Ec = xr.Dataset()
    for idx, (vname, Bname) in enumerate(zip(Ve, B)):
        Ec['Ec{0}'.format(idx)] = convection_efield(Ve[vname], B[Bname])
    
    # Electric field in the electron rest frame
    E_prime = barycentric_avg(E) + barycentric_avg(Ec)

    # Current density
    J = current_density_curl(R, B)
    
    # Electron frame dissipation measure
    De = J.dot(E_prime, dims='component')

    return De


def relative_entropy(f, f_M, species='e', E0=100):
    '''
    Compute the relative velocity-space entropy

    Parameters
    f : (N,T,P,E), `xarray.DataArray`
        The measured distribution with dimensions/coordinates of time (N),
        polar/theta angle (T), azimuth/theta angle (P), and energy (E)
    f_M : (N,T,P,E), `xarray.DataArray`
        An equivalent Maxwellian distribution with dimensions/coordinates of time (N),
        polar/theta angle (T), azimuth/theta angle (P), and energy (E). It should
        have the same density and temperature as the measured distribution
    species : str
        Particle species represented by the distribution: ('e', 'i')
    E0 : float
        Energy (keV) used to normalize the energy bins of the distribution
    
    Returns
    -------
    sV_rel : (N,), `xarray.DataArray`
        Relative velocity space entropy [J/K/m^3]
    '''

    # Integrate over phi and theta
    #   - Measurement bins with zero counts result in a
    #     phase space density of 0
    #   - Photo-electron correction can result in negative
    #     phase space density.
    #   - Log of value <= 0 is nan. Avoid be replacing
    #     with 1 so that log(1) = 0
    E0 = 100 # keV

    mass = me if species == species else mp
    sv_rel = f / f_M
    sv_rel = sv_rel.where(sv_rel > 0, 1)
    try:
    # 1e12 converts s^3/cm^6 to s^3/m^6
        sv_rel = (1e12 * f * np.log(sv_rel)).integrate('phi')
    except ValueError:
    # In burst mode, phi is time-dependent
    #   - Use trapz to explicitly specify which axis is being integrated
    #   - Expand dimensions of phi so that they are broadcastable
        sv_rel = np.trapz(1e12 * f * np.log(sv_rel),
                        f['phi'].expand_dims({'theta': 1, 'energy_index': 1}, axis=(2, 3)),
                        axis=f.get_axis_num('phi_index'))
    
        # trapz returns an ndarray. Convert it back to a DataArray
        sv_rel = xr.DataArray(sv_rel,
                            dims=('time', 'theta', 'energy_index'),
                            coords={'time': f['time'],
                                    'theta': f['theta'],
                                    'energy_index': f['energy_index'],
                                    'U': f['U']})

    # Integrate over theta
    sv_rel = (np.sin(sv_rel['theta']) * sv_rel).integrate('theta')

    # Integrate over Energy
    with np.errstate(invalid='ignore', divide='ignore'):
        y = np.sqrt(sv_rel['U']) / (1 - sv_rel['U'])**(5/2)
    y = y.where(np.isfinite(y.values), 0)

    coeff = -kB * np.sqrt(2) * (eV2J * E0 / mass)**(3/2)
    sv_rel = coeff * np.trapz(y * sv_rel, y['U'], axis=y.get_axis_num('energy_index'))

    sv_rel = xr.DataArray(sv_rel, dims='time', coords={'time': f['time']})

    return sv_rel # J/K/m^3


def maxwellian_lut(f, n=None, t=None, dims=(100, 100), filename=None):
    '''
    Create a Maxwellian Look-Up Table (LUT) that span the density and temperature
    parameter space of the measured distribution.

    Parameters
    ----------
    f : (N,E,T,P) or (E,T,P), `xarray.DataArray`
        The distribution functions for which the LUT is created, haveing time (N),
        energy (E), polar/theta angle (T), and azimuth/phi angle (P) dimensions
        and coordinates. If `n` and `t` are given, then a signle distribution
        with dimensions/coordinates (E,T,P) is required.
    n : (N,), `xarray.DataArray`
        Number density caluclated from the distribution functions for which
        the LUT is created.
    t : (N,), `xarray.DataArray`
        Scalar temperature caluclated from the distribution functions for which
        the LUT is created.
    dims : (2,), tuple
        Size of the LUT in the density and temperature dimensions. The bigger
        the dimensions, the more accurate the results. Note that a 100x100
        LUT (the default) can take up to 45 minutes.
    filename : path-like
        Destination of the LUT if it is to be written to a file.
    
    Returns
    -------
    file : path-like
        Path to the netCDF LUT file.
    '''

    # Caluclate the density to determine the parameter range
    if (n is None):
        n = fpi.density(f)
    
    # Calculate the temperature to determine the parameter range
    if t is None:
        V = fpi.velocity(f, n=n)
        T = fpi.temperature(f, n=n, V=V)
        t = ((T[:,0,0] + T[:,1,1] + T[:,2,2]) / 3.0).drop(['t_index_dim1', 't_index_dim2'])
    
    # Only a signle distribution is required
    if f.ndim > 3:
        f = f[[0], ...]
   
    # Get density and temperature ranges over which to create the LUT
    # and calculate the number of bins to use
    n_lut_range = (0.9*n.min().values, 1.1*n.max().values)
    t_lut_range = (0.9*t.min().values, 1.1*t.max().values)
    # dims = (int(10**max(np.floor(np.abs(np.log10(N_range[1] - N_range[0]))), 1)),
    #         int(10**max(np.floor(np.abs(np.log10(t_range[1] - t_range[0]))), 1)))
    
    # If the look-up table does not already exist, create it
    if filename is not None:
        fpi.maxwellian_lookup(f, n_lut_range, t_lut_range, dims=dims, fname=filename)
        lut = filename
    else:
        lut = fpi.maxwellian_lookup(f, n_lut_range, t_lut_range, dims=dims)

    return lut


def pressure_dilatation(R, U, p):
    '''
    Calculate the density of free charges.

    Parameters
    ----------
    R : `xarray.Dataset` of (N, 3) arrays
        Spacecraft position vectors in units of [km]
    U : `xarray.Dataset` of (N, 3) arrays
        Bulk velocity measured by each spacecraft in units of [km/s]
    p : `xarray.Dataset` of (N, 3) arrays
        Scalar pressure measured by each spacecraft in units of [nPa]
    
    Returns
    -------
    p_theta : array-like (N, 3)
        Pressure dilatation in units of [nW/m^{3}]
    '''

    # Create the reciprocal vectors
    k = recip_vec(R)

    # Theta: Divergence of electron velocity
    divU = divergence(k, U)

    # Take the barycentric average of the scalar pressure
    p_bary = barycentric_avg(p)

    # p-Theta: Pressure dilatation
    p_theta = p_bary * divU

    return p_theta


def traceless_pressure_tensor(p, P):
    '''
    Calculate the barycentric average of the traceless pressure tensor.

    Parameters
    ----------
    p : `xarray.Dataset` of (N, 3) arrays
        Scalar pressure measured by each spacecraft in units of [nPa]
    P : `xarray.Dataset` of (N, 3) arrays
        Pressure tensor measured by each spacecraft in units of [nPa]
    
    Returns
    -------
    p_theta : array-like (N, 3)
        Pressure dilatation in units of [nW/m^{3}]
    '''

    # Barycentric average of the pressure tensor and scalar pressure
    P_bary = barycentric_avg(P)
    p_bary = barycentric_avg(p)

    # Pi - Traceless pressure tensor
    Pi = P_bary - p_bary * xr.DataArray(np.broadcast_to(np.identity(3), (len(p_bary), 3, 3)),
                                        dims=('time', 'comp1', 'comp2'))

    return Pi


def devoriak_pressure(R, U, p, P):
    '''
    Calculate the devoriak pressure.

    Parameters
    ----------
    R : `xarray.Dataset` of (N, 3) arrays
        Spacecraft position vectors in units of [km]
    U : `xarray.Dataset` of (N, 3) arrays
        Bulk velocity measured by each spacecraft in units of [km/s]
    p : `xarray.Dataset` of (N, 3) arrays
        Scalar pressure measured by each spacecraft in units of [nPa]
    P : `xarray.Dataset` of (N, 3) arrays
        Pressure tensor measured by each spacecraft in units of [nPa]
    
    Returns
    -------
    D : array-like
        Devoriak pressure in units of [nW/m^{3}]
    '''

    # Reciprocal Vectors
    k = recip_vec(R)

    # Gradient of the bulk velocity
    gradU = gradient(k.rename(component='comp1'), U.rename(component='comp2'))

    
    #i added this
    #k=recip_vec(R)
    # Theta - divergence of the bulk velocity
<<<<<<< HEAD
    divU = divergence(k, U)

=======
    divU = divergence(R,U)
>>>>>>> a77524f3
    # Barycentric scalar pressure
    p_bary = barycentric_avg(p)

    # D - the devoriak pressure
    D = (0.5 * (gradU + gradU.transpose('time', 'comp2', 'comp1').rename(comp2='comp1', comp1='comp2'))
        - 1/3 * divU * xr.DataArray(np.broadcast_to(np.identity(3), (len(p_bary), 3, 3)),
                                    dims=('time', 'comp1', 'comp2'))
        )

    return D


def PiD(R, U, p, P):
    '''
    Calculate Pi-D.

    Parameters
    ----------
    R : `xarray.Dataset` of (N, 3) arrays
        Spacecraft position vectors in units of [km]
    U : `xarray.Dataset` of (N, 3) arrays
        Bulk velocity measured by each spacecraft in units of [km/s]
    p : `xarray.Dataset` of length-N arrays
        Scalar pressure measured by each spacecraft in units of [nPa]
    P : `xarray.Dataset` of (N, 3) arrays
        Pressure tensor measured by each spacecraft in units of [nPa]
    
    Returns
    -------
    PiD : array-like
        Devoriak pressure in units of [nW/m^{3}]
    '''

    Pi = traceless_pressure_tensor(p, P)

    D = devoriak_pressure(R, U, p, P)
    
    # PiD
    PiD = Pi.dot(D, dims=('comp1', 'comp2'))

    return PiD


def agyrotropy(P, b):
    '''
    Calculate agyrotropy.

    Parameters
    ----------
    b : array-like (N,)
        Normalized vector magnetic field
    P : array-like (N,3,3)
        Pressure tensor measured by each spacecraft in units of [nPa]
    
    Returns
    -------
    Q : array-like (N,)
        Agyrotropy measure of the pressure tensor
    '''

    # I1
    I1 = P[:,0,0] + P[:,1,1] + P[:,2,2]
    I1 = I1.drop(['cart_index_dim1', 'cart_index_dim2'])


    # I2 = PxxPyy + PxxPzz + PyyPzz − (PxyPyx + PxzPzx + PyzPzy)
    I2= (P[:,0,0] * P[:,1,1]
        + P[:,0,0] * P[:,2,2]
        + P[:,1,1] * P[:,2,2]
        - (P[:,0,1] * P[:,1,0]
            + P[:,0,2] * P[:,2,0]
            + P[:,1,2] * P[:,2,1]
            )
        )

    # P.b
    p_par = P.dot(b.rename({'b_index': 'cart_index_dim2'}), dims=('cart_index_dim2',))

    # b.(P.b)
    p_par = b.dot(p_par.rename({'cart_index_dim1': 'b_index'}), dims=('b_index',))

    # p_par = (b[:,0]**2 * P[:,0,0]
    #          + b[:,1]**2 * P[:,1,1]
    #          + b[:,2]**2 * P[:,2,2]
    #          + 2 * (b[:,0]*B[:,1]*P[:,0,1]
    #                 + b[:,0]*B[:,2]*P[:,0,2]
    #                 + b[:,1]*B[:,2]*P[:,1,2]
    #                 )
    #          )

    ## Agyrotropy
    Q = 1 - ((4*I2) / ((I1-p_par) * (I1 + 3*p_par)))

    return Q


def permutation_entropy(x, n):
    '''
    
    Parameters
    ----------
    x : 

    n : 
        Embedding dimension
    '''
    n_windows = len(x) - n + 1
    total_permutations = np.math.factorial(n)

    permutations = list(itertools.permutations(np.arange(n), n))

    # Sliding window iterable
    #    https://stackoverflow.com/questions/6822725/rolling-or-sliding-window-iterator
    occurrence = np.zeros(total_permutations)
    for i in range(n_windows):
        symbol = tuple(np.argsort(x[i:i+n])) # pi
        idx = permutations.index(symbol)
        occurrence[idx] += 1 #

    # Calculate the probability
    probability = occurrence / n_windows

    # Calculate the permutation entropy
    H = -np.sum(probability
                * np.log2(probability, np.zeros_like(probability), where=probability!=0))

    return H<|MERGE_RESOLUTION|>--- conflicted
+++ resolved
@@ -616,12 +616,8 @@
     #i added this
     #k=recip_vec(R)
     # Theta - divergence of the bulk velocity
-<<<<<<< HEAD
     divU = divergence(k, U)
 
-=======
-    divU = divergence(R,U)
->>>>>>> a77524f3
     # Barycentric scalar pressure
     p_bary = barycentric_avg(p)
 
